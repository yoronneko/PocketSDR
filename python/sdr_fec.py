--- conflicted
+++ resolved
@@ -24,29 +24,17 @@
 # load LIBFEC ([1]) ------------------------------------------------------------
 env = platform.platform()
 dir = os.path.dirname(__file__)
-<<<<<<< HEAD
-import platform
-environment = platform.platform()
-if 'Windows' in environment:
+if 'Windows' in env:
     libfec = cdll.LoadLibrary(dir + '/../lib/win32/libfec.so')
-elif 'Linux' in environment:
+elif 'Linux' in env:
     libfec = cdll.LoadLibrary(dir + '/../lib/linux/libfec.so')
-elif 'macOS' in environment and 'x86_64' in environment:
+elif 'macOS' in env and 'x86_64' in env:
     libfec = cdll.LoadLibrary(dir + '/../lib/darwin_x86/libfec.dylib')
-elif 'macOS' in environment and 'arm' in environment:
+elif 'macOS' in env and 'arm'    in env:
     libfec = cdll.LoadLibrary(dir + '/../lib/darwin_arm/libfec.dylib')
-=======
-try:
-    if 'Windows' in env:
-        libfec = cdll.LoadLibrary(dir + '/../lib/win32/libfec.so')
-    elif 'Linux' in env:
-        libfec = cdll.LoadLibrary(dir + '/../lib/linux/libfec.so')
-    else:
-        raise
 except:
     print('load libfec.so error (%s)' % (env))
     exit()
->>>>>>> 5eb2e794
 
 #-------------------------------------------------------------------------------
 #  Encode convolution code (K=7, R=1/2, Poly=G1:0x4F,G2:0x6D).
