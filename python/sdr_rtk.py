--- conflicted
+++ resolved
@@ -27,22 +27,14 @@
 # load RTKLIB ([1]) ------------------------------------------------------------
 env = platform.platform()
 dir = os.path.dirname(__file__)
-<<<<<<< HEAD
-import platform
-environment = platform.platform()
-if 'Windows' in environment:
-    librtk = cdll.LoadLibrary(dir + '/../lib/win32/librtk.so')
-elif 'Linux' in environment:
-    librtk = cdll.LoadLibrary(dir + '/../lib/linux/librtk.so')
-elif 'macOS' in environment and 'x86_64' in environment:
-    librtk = cdll.LoadLibrary(dir + '/../lib/darwin_x86/librtk.dylib')
-elif 'macOS' in environment and 'arm' in environment:
-    librtk = cdll.LoadLibrary(dir + '/../lib/darwin_arm/librtk.dylib')
-=======
 if 'Windows' in env:
     librtk = cdll.LoadLibrary(dir + '/../lib/win32/librtk.so')
 elif 'Linux' in env:
     librtk = cdll.LoadLibrary(dir + '/../lib/linux/librtk.so')
+elif 'macOS' in env and 'x86_64' in env:
+    librtk = cdll.LoadLibrary(dir + '/../lib/darwin_x86/librtk.dylib')
+elif 'macOS' in env and 'arm'    in env:
+    librtk = cdll.LoadLibrary(dir + '/../lib/darwin_arm/librtk.dylib')
 else:
     printf('load librtk.so error for %s' % (env))
     exit()
@@ -307,7 +299,6 @@
 def get_tgd(sat, nav):
     librtk.navgettgd.restype = c_double
     return librtk.navgettgd(c_int32(sat), c_void_p(nav))
->>>>>>> 5eb2e794
 
 # extract unsigned bits --------------------------------------------------------
 def getbitu(data, pos, len):
